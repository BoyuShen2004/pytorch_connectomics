--- conflicted
+++ resolved
@@ -353,14 +353,6 @@
                 out[tid] = np.concatenate((diffgrads,bin_mask), axis=0)
             else:
                 out[tid] = seg2diffgrads(label)
-<<<<<<< HEAD
-        elif topt[0] == '8':
-            # "8-{0 if no quantize, 1 if quantize}-{z_res}-{y_res}-{x_res}"
-            _, quantize, z_res, y_res, x_res = topt.split('-')
-            quantize = bool(int(quantize))
-            z_res, y_res, x_res = float(z_res), float(y_res), float(x_res)
-            out[tid] = sdt_instance(label, quantize=quantize, resolution=(z_res, y_res, x_res))
-=======
         elif topt[0] == '8':  # skeleton prediction
             # 8-5-3d-1-0-1.0-1
             index = topt[2:].find('-')
@@ -370,7 +362,12 @@
                 label = maximum_filter(label, dilation) 
                 distance = seg2inst_edt(label, topt[2+index+1:])
                 out[tid] = distance[np.newaxis, :].astype(np.float32)
->>>>>>> b31c68cf
+        elif topt[0] == 'a':
+            # "8-{0 if no quantize, 1 if quantize}-{z_res}-{y_res}-{x_res}"
+            _, quantize, z_res, y_res, x_res = topt.split('-')
+            quantize = bool(int(quantize))
+            z_res, y_res, x_res = float(z_res), float(y_res), float(x_res)
+            out[tid] = sdt_instance(label, quantize=quantize, resolution=(z_res, y_res, x_res))
         elif topt[0] == '9':  # generic semantic segmentation
             out[tid] = label.astype(np.int64)
         else:
